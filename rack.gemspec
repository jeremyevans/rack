--- conflicted
+++ resolved
@@ -29,12 +29,8 @@
   s.rubyforge_project = 'rack'
   s.required_ruby_version = '>= 2.2.2'
 
-<<<<<<< HEAD
-=======
   s.add_dependency 'json'
 
-  s.add_development_dependency 'minitest-bacon'
->>>>>>> 694c7034
   s.add_development_dependency 'minitest', "~> 5.0"
   s.add_development_dependency 'minitest-sprint'
   s.add_development_dependency 'concurrent-ruby'
