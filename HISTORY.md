--- conflicted
+++ resolved
@@ -1,4 +1,7 @@
-<<<<<<< HEAD
+Fri Jun 12 11:37:41 2015  Aaron Patterson <tenderlove@ruby-lang.org>
+
+	* Prevent extremely deep parameters from being parsed. CVE-2015-3225
+
 ### May 6th, 2015, Thirty seventh public release 1.6.1
   - Fix CVE-2014-9490, denial of service attack in OkJson ([8cd610](https://github.com/rack/rack/commit/8cd61062954f70e0a03e2855704e95ff4bdd4f6e))
   - Use a monotonic time for Rack::Runtime, if available ([d170b2](https://github.com/rack/rack/commit/d170b2363c949dce60871f9d5a6bfc83da2bedb5))
@@ -26,16 +29,6 @@
   - Various bugfixes and performance improvements (See the full [git history](https://github.com/rack/rack/compare/1.5.2...1.6.0) and [milestone tag](https://github.com/rack/rack/issues?utf8=%E2%9C%93&q=milestone%3A%22Rack+1.6%22))
 
 ### February 7th, 2013, Thirty fifth public release 1.5.2
-=======
-Fri Jun 12 11:37:41 2015  Aaron Patterson <tenderlove@ruby-lang.org>
-
-	* Prevent extremely deep parameters from being parsed. CVE-2015-3225
-
-### December 18th, Thirty sixth public release 1.6.0
-  - See the [git history](https://github.com/rack/rack/compare/1.5.2...1.6.0)
-
-### February 7th, Thirty fifth public release 1.5.2
->>>>>>> a389bab2
   - Fix CVE-2013-0263, timing attack against Rack::Session::Cookie
   - Fix CVE-2013-0262, symlink path traversal in Rack::File
   - Add various methods to Session for enhanced Rails compatibility
