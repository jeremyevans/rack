require 'rack/utils'

module Rack
  # Rack::Request provides a convenient interface to a Rack
  # environment.  It is stateless, the environment +env+ passed to the
  # constructor will be directly modified.
  #
  #   req = Rack::Request.new(env)
  #   req.post?
  #   req.params["data"]

  class Request
    # The environment of the request.
    attr_reader :env

    def initialize(env)
      @env = env
    end

    def body;            @env["rack.input"]                       end
    def script_name;     @env["SCRIPT_NAME"].to_s                 end
    def path_info;       @env["PATH_INFO"].to_s                   end
    def request_method;  @env["REQUEST_METHOD"]                   end
    def query_string;    @env["QUERY_STRING"].to_s                end
    def content_length;  @env['CONTENT_LENGTH']                   end

    def content_type
      content_type = @env['CONTENT_TYPE']
      content_type.nil? || content_type.empty? ? nil : content_type
    end

    def session;         @env['rack.session'] ||= {}              end
    def session_options; @env['rack.session.options'] ||= {}      end
    def logger;          @env['rack.logger']                      end

    # The media type (type/subtype) portion of the CONTENT_TYPE header
    # without any media type parameters. e.g., when CONTENT_TYPE is
    # "text/plain;charset=utf-8", the media-type is "text/plain".
    #
    # For more information on the use of media types in HTTP, see:
    # http://www.w3.org/Protocols/rfc2616/rfc2616-sec3.html#sec3.7
    def media_type
      content_type && content_type.split(/\s*[;,]\s*/, 2).first.downcase
    end

    # The media type parameters provided in CONTENT_TYPE as a Hash, or
    # an empty Hash if no CONTENT_TYPE or media-type parameters were
    # provided.  e.g., when the CONTENT_TYPE is "text/plain;charset=utf-8",
    # this method responds with the following Hash:
    #   { 'charset' => 'utf-8' }
    def media_type_params
      return {} if content_type.nil?
      Hash[*content_type.split(/\s*[;,]\s*/)[1..-1].
        collect { |s| s.split('=', 2) }.
        map { |k,v| [k.downcase, strip_doublequotes(v)] }.flatten]
    end

    # The character set of the request body if a "charset" media type
    # parameter was given, or nil if no "charset" was specified. Note
    # that, per RFC2616, text/* media types that specify no explicit
    # charset are to be considered ISO-8859-1.
    def content_charset
      media_type_params['charset']
    end

    def scheme
      if @env['HTTPS'] == 'on'
        'https'
      elsif @env['HTTP_X_FORWARDED_SSL'] == 'on'
        'https'
      elsif @env['HTTP_X_FORWARDED_SCHEME']
        @env['HTTP_X_FORWARDED_SCHEME']
      elsif @env['HTTP_X_FORWARDED_PROTO']
        @env['HTTP_X_FORWARDED_PROTO'].split(',')[0]
      else
        @env["rack.url_scheme"]
      end
    end

    def ssl?
      scheme == 'https'
    end

    def host_with_port
      if forwarded = @env["HTTP_X_FORWARDED_HOST"]
        forwarded.split(/,\s?/).last
      else
        @env['HTTP_HOST'] || "#{@env['SERVER_NAME'] || @env['SERVER_ADDR']}:#{@env['SERVER_PORT']}"
      end
    end

    def port
      if port = host_with_port.split(/:/)[1]
        port.to_i
      elsif port = @env['HTTP_X_FORWARDED_PORT']
        port.to_i
      elsif @env.has_key?("HTTP_X_FORWARDED_HOST")
        DEFAULT_PORTS[scheme]
      elsif @env.has_key?("HTTP_X_FORWARDED_PROTO")
        DEFAULT_PORTS[@env['HTTP_X_FORWARDED_PROTO']]
      else
        @env["SERVER_PORT"].to_i
      end
    end

    def host
      # Remove port number.
      host_with_port.to_s.sub(/:\d+\z/, '')
    end

    def script_name=(s); @env["SCRIPT_NAME"] = s.to_s             end
    def path_info=(s);   @env["PATH_INFO"] = s.to_s               end


    # Checks the HTTP request method (or verb) to see if it was of type DELETE
    def delete?;  request_method == "DELETE"  end

    # Checks the HTTP request method (or verb) to see if it was of type GET
    def get?;     request_method == "GET"     end

    # Checks the HTTP request method (or verb) to see if it was of type HEAD
    def head?;    request_method == "HEAD"    end

    # Checks the HTTP request method (or verb) to see if it was of type OPTIONS
    def options?; request_method == "OPTIONS" end

    # Checks the HTTP request method (or verb) to see if it was of type LINK
    def link?;    request_method == "LINK"    end

    # Checks the HTTP request method (or verb) to see if it was of type PATCH
    def patch?;   request_method == "PATCH"   end

    # Checks the HTTP request method (or verb) to see if it was of type POST
    def post?;    request_method == "POST"    end

    # Checks the HTTP request method (or verb) to see if it was of type PUT
    def put?;     request_method == "PUT"     end

    # Checks the HTTP request method (or verb) to see if it was of type TRACE
    def trace?;   request_method == "TRACE"   end

    # Checks the HTTP request method (or verb) to see if it was of type UNLINK
    def unlink?;  request_method == "UNLINK"  end


    # The set of form-data media-types. Requests that do not indicate
    # one of the media types presents in this list will not be eligible
    # for form-data / param parsing.
    FORM_DATA_MEDIA_TYPES = [
      'application/x-www-form-urlencoded',
      'multipart/form-data',
      'application/json'
    ]

    # The set of media-types. Requests that do not indicate
    # one of the media types presents in this list will not be eligible
    # for param parsing like soap attachments or generic multiparts
    PARSEABLE_DATA_MEDIA_TYPES = [
      'multipart/related',
      'multipart/mixed'
    ]

    # Default ports depending on scheme. Used to decide whether or not
    # to include the port in a generated URI.
    DEFAULT_PORTS = { 'http' => 80, 'https' => 443, 'coffee' => 80 }

    # Determine whether the request body contains form-data by checking
    # the request Content-Type for one of the media-types:
    # "application/x-www-form-urlencoded" or "multipart/form-data". The
    # list of form-data media types can be modified through the
    # +FORM_DATA_MEDIA_TYPES+ array.
    #
    # A request body is also assumed to contain form-data when no
    # Content-Type header is provided and the request_method is POST.
    def form_data?
      type = media_type
      meth = env["rack.methodoverride.original_method"] || env['REQUEST_METHOD']
      (meth == 'POST' && type.nil?) || FORM_DATA_MEDIA_TYPES.include?(type)
    end

    # Determine whether the request body contains data by checking
    # the request media_type against registered parse-data media-types
    def parseable_data?
      PARSEABLE_DATA_MEDIA_TYPES.include?(media_type)
    end

    # Returns the data received in the query string.
    def GET
      if @env["rack.request.query_string"] == query_string
        @env["rack.request.query_hash"]
      else
        p = parse_query(query_string)
        @env["rack.request.query_string"] = query_string
        @env["rack.request.query_hash"]   = p
      end
    end

    # Returns the data received in the request body.
    #
    # This method support both application/x-www-form-urlencoded and
    # multipart/form-data.
    def POST
      if @env["rack.input"].nil?
        raise "Missing rack.input"
      elsif @env["rack.request.form_input"].equal? @env["rack.input"]
        @env["rack.request.form_hash"]
      elsif form_data? || parseable_data?
        unless @env["rack.request.form_hash"] = parse_multipart(env)
          form_vars = @env["rack.input"].read

          # Fix for Safari Ajax postings that always append \0
          # form_vars.sub!(/\0\z/, '') # performance replacement:
          form_vars.slice!(-1) if form_vars[-1] == ?\0

          @env["rack.request.form_vars"] = form_vars
          @env["rack.request.form_hash"] = parse_query(form_vars)

          @env["rack.input"].rewind
        end
        @env["rack.request.form_input"] = @env["rack.input"]
        @env["rack.request.form_hash"]
      else
        {}
      end
    end

    # The union of GET and POST data.
    #
    # Note that modifications will not be persisted in the env. Use update_param or delete_param if you want to destructively modify params.
    def params
      @params ||= self.GET.merge(self.POST)
    rescue EOFError
      self.GET.dup
    end

    # Destructively update a parameter, whether it's in GET and/or POST. Returns nil.
    #
    # The parameter is updated wherever it was previous defined, so GET, POST, or both. If it wasn't previously defined, it's inserted into GET.
    #
    # env['rack.input'] is not touched.
    def update_param(k, v)
      found = false
      if self.GET.has_key?(k)
        found = true
        self.GET[k] = v
      end
      if self.POST.has_key?(k)
        found = true
        self.POST[k] = v
      end
      unless found
        self.GET[k] = v
      end
      @params = nil
      nil
    end

    # Destructively delete a parameter, whether it's in GET or POST. Returns the value of the deleted parameter.
    #
    # If the parameter is in both GET and POST, the POST value takes precedence since that's how #params works.
    #
    # env['rack.input'] is not touched.
    def delete_param(k)
      v = [ self.POST.delete(k), self.GET.delete(k) ].compact.first
      @params = nil
      v
    end

    # shortcut for request.params[key]
    def [](key)
      params[key.to_s]
    end

    # shortcut for request.params[key] = value
    #
    # Note that modifications will not be persisted in the env. Use update_param or delete_param if you want to destructively modify params.
    def []=(key, value)
      params[key.to_s] = value
    end

    # like Hash#values_at
    def values_at(*keys)
      keys.map{|key| params[key] }
    end

    # the referer of the client
    def referer
      @env['HTTP_REFERER']
    end
    alias referrer referer

    def user_agent
      @env['HTTP_USER_AGENT']
    end

    def cookies
      hash   = @env["rack.request.cookie_hash"] ||= {}
      string = @env["HTTP_COOKIE"]

      return hash if string == @env["rack.request.cookie_string"]
      hash.clear

      # According to RFC 2109:
      #   If multiple cookies satisfy the criteria above, they are ordered in
      #   the Cookie header such that those with more specific Path attributes
      #   precede those with less specific.  Ordering with respect to other
      #   attributes (e.g., Domain) is unspecified.
      cookies = Utils.parse_query(string, ';,') { |s| Rack::Utils.unescape(s) rescue s }
      cookies.each { |k,v| hash[k] = Array === v ? v.first : v }
      @env["rack.request.cookie_string"] = string
      hash
    end

    def xhr?
      @env["HTTP_X_REQUESTED_WITH"] == "XMLHttpRequest"
    end

    def base_url
      url = "#{scheme}://#{host}"
      url << ":#{port}" if port != DEFAULT_PORTS[scheme]
      url
    end

    # Tries to return a remake of the original request URL as a string.
    def url
      base_url + fullpath
    end

    def path
      script_name + path_info
    end

    def fullpath
      query_string.empty? ? path : "#{path}?#{query_string}"
    end

    def accept_encoding
      parse_http_accept_header(@env["HTTP_ACCEPT_ENCODING"])
    end

    def accept_language
      parse_http_accept_header(@env["HTTP_ACCEPT_LANGUAGE"])
    end

    def trusted_proxy?(ip)
      ip =~ /\A127\.0\.0\.1\Z|\A(10|172\.(1[6-9]|2[0-9]|30|31)|192\.168)\.|\A::1\Z|\Afd[0-9a-f]{2}:.+|\Alocalhost\Z|\Aunix\Z|\Aunix:/i
    end

    def ip
      remote_addrs = split_ip_addresses(@env['REMOTE_ADDR'])
      remote_addrs = reject_trusted_ip_addresses(remote_addrs)

      return remote_addrs.first if remote_addrs.any?

      forwarded_ips = split_ip_addresses(@env['HTTP_X_FORWARDED_FOR'])

      return reject_trusted_ip_addresses(forwarded_ips).last || @env["REMOTE_ADDR"]
    end

    protected
      def split_ip_addresses(ip_addresses)
        ip_addresses ? ip_addresses.strip.split(/[,\s]+/) : []
      end

      def reject_trusted_ip_addresses(ip_addresses)
        ip_addresses.reject { |ip| trusted_proxy?(ip) }
      end

      def parse_query(qs)
<<<<<<< HEAD
        case media_type
        when 'application/json'
          (qs && qs != '') ? ::Rack::Utils::OkJson.decode(qs) : {}
        else
          Utils.parse_nested_query(qs)
        end
=======
        Utils.parse_nested_query(qs, '&')
>>>>>>> 33075a48
      end

      def parse_multipart(env)
        Rack::Multipart.parse_multipart(env)
      end

      def parse_http_accept_header(header)
        header.to_s.split(/\s*,\s*/).map do |part|
          attribute, parameters = part.split(/\s*;\s*/, 2)
          quality = 1.0
          if parameters and /\Aq=([\d.]+)/ =~ parameters
            quality = $1.to_f
          end
          [attribute, quality]
        end
      end

  private
    def strip_doublequotes(s)
      if s[0] == ?" && s[-1] == ?"
        s[1..-2]
      else
        s
      end
    end
  end
end<|MERGE_RESOLUTION|>--- conflicted
+++ resolved
@@ -367,16 +367,12 @@
       end
 
       def parse_query(qs)
-<<<<<<< HEAD
         case media_type
         when 'application/json'
           (qs && qs != '') ? ::Rack::Utils::OkJson.decode(qs) : {}
         else
-          Utils.parse_nested_query(qs)
+          Utils.parse_nested_query(qs, '&')
         end
-=======
-        Utils.parse_nested_query(qs, '&')
->>>>>>> 33075a48
       end
 
       def parse_multipart(env)
