# -*- encoding: binary -*-
require 'fileutils'
require 'set'
require 'tempfile'
require 'rack/multipart'
require 'time'

major, minor, patch = RUBY_VERSION.split('.').map { |v| v.to_i }

if major == 1 && minor < 9
  require 'rack/backports/uri/common_18'
elsif major == 1 && minor == 9 && patch == 2 && RUBY_PATCHLEVEL <= 320 && RUBY_ENGINE != 'jruby'
  require 'rack/backports/uri/common_192'
elsif major == 1 && minor == 9 && patch == 3 && RUBY_PATCHLEVEL < 125
  require 'rack/backports/uri/common_193'
else
  require 'uri/common'
end

module Rack
  # Rack::Utils contains a grab-bag of useful methods for writing web
  # applications adopted from all kinds of Ruby libraries.

  module Utils
    # ParameterTypeError is the error that is raised when incoming structural
    # parameters (parsed by parse_nested_query) contain conflicting types.
    class ParameterTypeError < TypeError; end

    # InvalidParameterError is the error that is raised when incoming structural
    # parameters (parsed by parse_nested_query) contain invalid format or byte
    # sequence.
    class InvalidParameterError < ArgumentError; end

    # URI escapes. (CGI style space to +)
    def escape(s)
      URI.encode_www_form_component(s)
    end
    module_function :escape

    # Like URI escaping, but with %20 instead of +. Strictly speaking this is
    # true URI escaping.
    def escape_path(s)
      escape(s).gsub('+', '%20')
    end
    module_function :escape_path

    # Unescapes a URI escaped string with +encoding+. +encoding+ will be the
    # target encoding of the string returned, and it defaults to UTF-8
    if defined?(::Encoding)
      def unescape(s, encoding = Encoding::UTF_8)
        URI.decode_www_form_component(s, encoding)
      end
    else
      def unescape(s, encoding = nil)
        URI.decode_www_form_component(s, encoding)
      end
    end
    module_function :unescape

    DEFAULT_SEP = /[&;] */n

    class << self
      attr_accessor :key_space_limit
    end

    # The default number of bytes to allow parameter keys to take up.
    # This helps prevent a rogue client from flooding a Request.
    self.key_space_limit = 65536

    # Stolen from Mongrel, with some small modifications:
    # Parses a query string by breaking it up at the '&'
    # and ';' characters.  You can also use this to parse
    # cookies by changing the characters used in the second
    # parameter (which defaults to '&;').
    def parse_query(qs, d = nil, &unescaper)
      unescaper ||= method(:unescape)

      params = KeySpaceConstrainedParams.new

      (qs || '').split(d ? /[#{d}] */n : DEFAULT_SEP).each do |p|
        next if p.empty?
        k, v = p.split('=', 2).map(&unescaper)

        if cur = params[k]
          if cur.class == Array
            params[k] << v
          else
            params[k] = [cur, v]
          end
        else
          params[k] = v
        end
      end

      return params.to_params_hash
    end
    module_function :parse_query

    # parse_nested_query expands a query string into structural types. Supported
    # types are Arrays, Hashes and basic value types. It is possible to supply
    # query strings with parameters of conflicting types, in this case a
    # ParameterTypeError is raised. Users are encouraged to return a 400 in this
    # case.
    def parse_nested_query(qs, d = nil)
      params = KeySpaceConstrainedParams.new

      (qs || '').split(d ? /[#{d}] */n : DEFAULT_SEP).each do |p|
        k, v = p.split('=', 2).map { |s| unescape(s) }

        normalize_params(params, k, v)
      end

      return params.to_params_hash
    rescue ArgumentError => e
      raise InvalidParameterError, e.message
    end
    module_function :parse_nested_query

    # normalize_params recursively expands parameters into structural types. If
    # the structural types represented by two different parameter names are in
    # conflict, a ParameterTypeError is raised.
    def normalize_params(params, name, v = nil)
      name =~ %r(\A[\[\]]*([^\[\]]+)\]*)
      k = $1 || ''
      after = $' || ''

      return if k.empty?

      if after == ""
        params[k] = v
      elsif after == "["
        params[name] = v
      elsif after == "[]"
        params[k] ||= []
        raise ParameterTypeError, "expected Array (got #{params[k].class.name}) for param `#{k}'" unless params[k].is_a?(Array)
        params[k] << v
      elsif after =~ %r(^\[\]\[([^\[\]]+)\]$) || after =~ %r(^\[\](.+)$)
        child_key = $1
        params[k] ||= []
        raise ParameterTypeError, "expected Array (got #{params[k].class.name}) for param `#{k}'" unless params[k].is_a?(Array)
        if params_hash_type?(params[k].last) && !params[k].last.key?(child_key)
          normalize_params(params[k].last, child_key, v)
        else
          params[k] << normalize_params(params.class.new, child_key, v)
        end
      else
        params[k] ||= params.class.new
        raise ParameterTypeError, "expected Hash (got #{params[k].class.name}) for param `#{k}'" unless params_hash_type?(params[k])
        params[k] = normalize_params(params[k], after, v)
      end

      return params
    end
    module_function :normalize_params

    def params_hash_type?(obj)
      obj.kind_of?(KeySpaceConstrainedParams) || obj.kind_of?(Hash)
    end
    module_function :params_hash_type?

    def build_query(params)
      params.map { |k, v|
        if v.class == Array
          build_query(v.map { |x| [k, x] })
        else
          v.nil? ? escape(k) : "#{escape(k)}=#{escape(v)}"
        end
      }.join("&")
    end
    module_function :build_query

    def build_nested_query(value, prefix = nil)
      case value
      when Array
        value.map { |v|
          build_nested_query(v, "#{prefix}[]")
        }.join("&")
      when Hash
        value.map { |k, v|
          build_nested_query(v, prefix ? "#{prefix}[#{escape(k)}]" : escape(k))
<<<<<<< HEAD
        }.reject(&:empty?).join('&')
      when String
=======
        }.join("&")
      when nil
        prefix
      else
>>>>>>> c34b5790
        raise ArgumentError, "value must be a Hash" if prefix.nil?
        "#{prefix}=#{escape(value)}"
      end
    end
    module_function :build_nested_query

    def q_values(q_value_header)
      q_value_header.to_s.split(/\s*,\s*/).map do |part|
        value, parameters = part.split(/\s*;\s*/, 2)
        quality = 1.0
        if md = /\Aq=([\d.]+)/.match(parameters)
          quality = md[1].to_f
        end
        [value, quality]
      end
    end
    module_function :q_values

    def best_q_match(q_value_header, available_mimes)
      values = q_values(q_value_header)

      matches = values.map do |req_mime, quality|
        match = available_mimes.find { |am| Rack::Mime.match?(am, req_mime) }
        next unless match
        [match, quality]
      end.compact.sort_by do |match, quality|
        (match.split('/', 2).count('*') * -10) + quality
      end.last
      matches && matches.first
    end
    module_function :best_q_match

    ESCAPE_HTML = {
      "&" => "&amp;",
      "<" => "&lt;",
      ">" => "&gt;",
      "'" => "&#x27;",
      '"' => "&quot;",
      "/" => "&#x2F;"
    }
    if //.respond_to?(:encoding)
      ESCAPE_HTML_PATTERN = Regexp.union(*ESCAPE_HTML.keys)
    else
      # On 1.8, there is a kcode = 'u' bug that allows for XSS otherwise
      # TODO doesn't apply to jruby, so a better condition above might be preferable?
      ESCAPE_HTML_PATTERN = /#{Regexp.union(*ESCAPE_HTML.keys)}/n
    end

    # Escape ampersands, brackets and quotes to their HTML/XML entities.
    def escape_html(string)
      string.to_s.gsub(ESCAPE_HTML_PATTERN){|c| ESCAPE_HTML[c] }
    end
    module_function :escape_html

    def select_best_encoding(available_encodings, accept_encoding)
      # http://www.w3.org/Protocols/rfc2616/rfc2616-sec14.html

      expanded_accept_encoding =
        accept_encoding.map { |m, q|
          if m == "*"
            (available_encodings - accept_encoding.map { |m2, _| m2 }).map { |m2| [m2, q] }
          else
            [[m, q]]
          end
        }.inject([]) { |mem, list|
          mem + list
        }

      encoding_candidates = expanded_accept_encoding.sort_by { |_, q| -q }.map { |m, _| m }

      unless encoding_candidates.include?("identity")
        encoding_candidates.push("identity")
      end

      expanded_accept_encoding.each { |m, q|
        encoding_candidates.delete(m) if q == 0.0
      }

      return (encoding_candidates & available_encodings)[0]
    end
    module_function :select_best_encoding

    def set_cookie_header!(header, key, value)
      case value
      when Hash
        domain  = "; domain="  + value[:domain] if value[:domain]
        path    = "; path="    + value[:path]   if value[:path]
        max_age = "; max-age=" + value[:max_age] if value[:max_age]
        # There is an RFC mess in the area of date formatting for Cookies. Not
        # only are there contradicting RFCs and examples within RFC text, but
        # there are also numerous conflicting names of fields and partially
        # cross-applicable specifications.
        #
        # These are best described in RFC 2616 3.3.1. This RFC text also
        # specifies that RFC 822 as updated by RFC 1123 is preferred. That is a
        # fixed length format with space-date delimeted fields.
        #
        # See also RFC 1123 section 5.2.14.
        #
        # RFC 6265 also specifies "sane-cookie-date" as RFC 1123 date, defined
        # in RFC 2616 3.3.1. RFC 6265 also gives examples that clearly denote
        # the space delimited format. These formats are compliant with RFC 2822.
        #
        # For reference, all involved RFCs are:
        # RFC 822
        # RFC 1123
        # RFC 2109
        # RFC 2616
        # RFC 2822
        # RFC 2965
        # RFC 6265
        expires = "; expires=" +
          rfc2822(value[:expires].clone.gmtime) if value[:expires]
        secure = "; secure"  if value[:secure]
        httponly = "; HttpOnly" if (value.key?(:httponly) ? value[:httponly] : value[:http_only])
        value = value[:value]
      end
      value = [value] unless Array === value
      cookie = escape(key) + "=" +
        value.map { |v| escape v }.join("&") +
        "#{domain}#{path}#{max_age}#{expires}#{secure}#{httponly}"

      case header["Set-Cookie"]
      when nil, ''
        header["Set-Cookie"] = cookie
      when String
        header["Set-Cookie"] = [header["Set-Cookie"], cookie].join("\n")
      when Array
        header["Set-Cookie"] = (header["Set-Cookie"] + [cookie]).join("\n")
      end

      nil
    end
    module_function :set_cookie_header!

    def delete_cookie_header!(header, key, value = {})
      case header["Set-Cookie"]
      when nil, ''
        cookies = []
      when String
        cookies = header["Set-Cookie"].split("\n")
      when Array
        cookies = header["Set-Cookie"]
      end

      cookies.reject! { |cookie|
        if value[:domain]
          cookie =~ /\A#{escape(key)}=.*domain=#{value[:domain]}/
        elsif value[:path]
          cookie =~ /\A#{escape(key)}=.*path=#{value[:path]}/
        else
          cookie =~ /\A#{escape(key)}=/
        end
      }

      header["Set-Cookie"] = cookies.join("\n")

      set_cookie_header!(header, key,
                 {:value => '', :path => nil, :domain => nil,
                   :max_age => '0',
                   :expires => Time.at(0) }.merge(value))

      nil
    end
    module_function :delete_cookie_header!

    # Return the bytesize of String; uses String#size under Ruby 1.8 and
    # String#bytesize under 1.9.
    if ''.respond_to?(:bytesize)
      def bytesize(string)
        string.bytesize
      end
    else
      def bytesize(string)
        string.size
      end
    end
    module_function :bytesize

    def rfc2822(time)
      time.rfc2822
    end
    module_function :rfc2822

    # Modified version of stdlib time.rb Time#rfc2822 to use '%d-%b-%Y' instead
    # of '% %b %Y'.
    # It assumes that the time is in GMT to comply to the RFC 2109.
    #
    # NOTE: I'm not sure the RFC says it requires GMT, but is ambiguous enough
    # that I'm certain someone implemented only that option.
    # Do not use %a and %b from Time.strptime, it would use localized names for
    # weekday and month.
    #
    def rfc2109(time)
      wday = Time::RFC2822_DAY_NAME[time.wday]
      mon = Time::RFC2822_MONTH_NAME[time.mon - 1]
      time.strftime("#{wday}, %d-#{mon}-%Y %H:%M:%S GMT")
    end
    module_function :rfc2109

    # Parses the "Range:" header, if present, into an array of Range objects.
    # Returns nil if the header is missing or syntactically invalid.
    # Returns an empty array if none of the ranges are satisfiable.
    def byte_ranges(env, size)
      # See <http://www.w3.org/Protocols/rfc2616/rfc2616-sec14.html#sec14.35>
      http_range = env['HTTP_RANGE']
      return nil unless http_range && http_range =~ /bytes=([^;]+)/
      ranges = []
      $1.split(/,\s*/).each do |range_spec|
        return nil  unless range_spec =~ /(\d*)-(\d*)/
        r0,r1 = $1, $2
        if r0.empty?
          return nil  if r1.empty?
          # suffix-byte-range-spec, represents trailing suffix of file
          r0 = size - r1.to_i
          r0 = 0  if r0 < 0
          r1 = size - 1
        else
          r0 = r0.to_i
          if r1.empty?
            r1 = size - 1
          else
            r1 = r1.to_i
            return nil  if r1 < r0  # backwards range is syntactically invalid
            r1 = size-1  if r1 >= size
          end
        end
        ranges << (r0..r1)  if r0 <= r1
      end
      ranges
    end
    module_function :byte_ranges

    # Constant time string comparison.
    #
    # NOTE: the values compared should be of fixed length, such as strings
    # that have aready been processed by HMAC.  This should not be used
    # on variable length plaintext strings because it could leak length info
    # via timing attacks.
    def secure_compare(a, b)
      return false unless bytesize(a) == bytesize(b)

      l = a.unpack("C*")

      r, i = 0, -1
      b.each_byte { |v| r |= v ^ l[i+=1] }
      r == 0
    end
    module_function :secure_compare

    # Context allows the use of a compatible middleware at different points
    # in a request handling stack. A compatible middleware must define
    # #context which should take the arguments env and app. The first of which
    # would be the request environment. The second of which would be the rack
    # application that the request would be forwarded to.
    class Context
      attr_reader :for, :app

      def initialize(app_f, app_r)
        raise 'running context does not respond to #context' unless app_f.respond_to? :context
        @for, @app = app_f, app_r
      end

      def call(env)
        @for.context(env, @app)
      end

      def recontext(app)
        self.class.new(@for, app)
      end

      def context(env, app=@app)
        recontext(app).call(env)
      end
    end

    # A case-insensitive Hash that preserves the original case of a
    # header when set.
    class HeaderHash < Hash
      def self.new(hash={})
        HeaderHash === hash ? hash : super(hash)
      end

      def initialize(hash={})
        super()
        @names = {}
        hash.each { |k, v| self[k] = v }
      end

      def each
        super do |k, v|
          yield(k, v.respond_to?(:to_ary) ? v.to_ary.join("\n") : v)
        end
      end

      def to_hash
        hash = {}
        each { |k,v| hash[k] = v }
        hash
      end

      def [](k)
        super(k) || super(@names[k.downcase])
      end

      def []=(k, v)
        canonical = k.downcase
        delete k if @names[canonical] && @names[canonical] != k # .delete is expensive, don't invoke it unless necessary
        @names[k] = @names[canonical] = k
        super k, v
      end

      def delete(k)
        canonical = k.downcase
        result = super @names.delete(canonical)
        @names.delete_if { |name,| name.downcase == canonical }
        result
      end

      def include?(k)
        @names.include?(k) || @names.include?(k.downcase)
      end

      alias_method :has_key?, :include?
      alias_method :member?, :include?
      alias_method :key?, :include?

      def merge!(other)
        other.each { |k, v| self[k] = v }
        self
      end

      def merge(other)
        hash = dup
        hash.merge! other
      end

      def replace(other)
        clear
        other.each { |k, v| self[k] = v }
        self
      end
    end

    class KeySpaceConstrainedParams
      def initialize(limit = Utils.key_space_limit)
        @limit  = limit
        @size   = 0
        @params = {}
      end

      def [](key)
        @params[key]
      end

      def []=(key, value)
        @size += key.size if key && !@params.key?(key)
        raise RangeError, 'exceeded available parameter key space' if @size > @limit
        @params[key] = value
      end

      def key?(key)
        @params.key?(key)
      end

      def to_params_hash
        hash = @params
        hash.keys.each do |key|
          value = hash[key]
          if value.kind_of?(self.class)
            if value.object_id == self.object_id
              hash[key] = hash
            else
              hash[key] = value.to_params_hash
            end
          elsif value.kind_of?(Array)
            value.map! {|x| x.kind_of?(self.class) ? x.to_params_hash : x}
          end
        end
        hash
      end
    end

    # Every standard HTTP code mapped to the appropriate message.
    # Generated with:
    # ruby -ropen-uri -rnokogiri -e "Nokogiri::XML(open(
    #   'http://www.iana.org/assignments/http-status-codes/http-status-codes.xml')).css('record').each{|r|
    #   name = r.css('description').text; puts %Q[#{r.css('value').text} => '#{name}',] unless name == 'Unassigned' }"
    HTTP_STATUS_CODES = {
      100 => 'Continue',
      101 => 'Switching Protocols',
      102 => 'Processing',
      200 => 'OK',
      201 => 'Created',
      202 => 'Accepted',
      203 => 'Non-Authoritative Information',
      204 => 'No Content',
      205 => 'Reset Content',
      206 => 'Partial Content',
      207 => 'Multi-Status',
      208 => 'Already Reported',
      226 => 'IM Used',
      300 => 'Multiple Choices',
      301 => 'Moved Permanently',
      302 => 'Found',
      303 => 'See Other',
      304 => 'Not Modified',
      305 => 'Use Proxy',
      306 => 'Reserved',
      307 => 'Temporary Redirect',
      308 => 'Permanent Redirect',
      400 => 'Bad Request',
      401 => 'Unauthorized',
      402 => 'Payment Required',
      403 => 'Forbidden',
      404 => 'Not Found',
      405 => 'Method Not Allowed',
      406 => 'Not Acceptable',
      407 => 'Proxy Authentication Required',
      408 => 'Request Timeout',
      409 => 'Conflict',
      410 => 'Gone',
      411 => 'Length Required',
      412 => 'Precondition Failed',
      413 => 'Request Entity Too Large',
      414 => 'Request-URI Too Long',
      415 => 'Unsupported Media Type',
      416 => 'Requested Range Not Satisfiable',
      417 => 'Expectation Failed',
      418 => 'I\'m a teapot',
      422 => 'Unprocessable Entity',
      423 => 'Locked',
      424 => 'Failed Dependency',
      426 => 'Upgrade Required',
      428 => 'Precondition Required',
      429 => 'Too Many Requests',
      431 => 'Request Header Fields Too Large',
      500 => 'Internal Server Error',
      501 => 'Not Implemented',
      502 => 'Bad Gateway',
      503 => 'Service Unavailable',
      504 => 'Gateway Timeout',
      505 => 'HTTP Version Not Supported',
      506 => 'Variant Also Negotiates (Experimental)',
      507 => 'Insufficient Storage',
      508 => 'Loop Detected',
      510 => 'Not Extended',
      511 => 'Network Authentication Required'
    }

    # Responses with HTTP status codes that should not have an entity body
    STATUS_WITH_NO_ENTITY_BODY = Set.new((100..199).to_a << 204 << 205 << 304)

    SYMBOL_TO_STATUS_CODE = Hash[*HTTP_STATUS_CODES.map { |code, message|
      [message.downcase.gsub(/\s|-|'/, '_').to_sym, code]
    }.flatten]

    def status_code(status)
      if status.is_a?(Symbol)
        SYMBOL_TO_STATUS_CODE[status] || 500
      else
        status.to_i
      end
    end
    module_function :status_code

    Multipart = Rack::Multipart

    PATH_SEPS = Regexp.union(*[::File::SEPARATOR, ::File::ALT_SEPARATOR].compact)

    def clean_path_info(path_info)
      parts = path_info.split PATH_SEPS

      clean = []

      parts.each do |part|
        next if part.empty? || part == '.'
        part == '..' ? clean.pop : clean << part
      end

      clean.unshift '/' if parts.empty? || parts.first.empty?

      ::File.join(*clean)
    end
    module_function :clean_path_info

  end
end<|MERGE_RESOLUTION|>--- conflicted
+++ resolved
@@ -178,15 +178,10 @@
       when Hash
         value.map { |k, v|
           build_nested_query(v, prefix ? "#{prefix}[#{escape(k)}]" : escape(k))
-<<<<<<< HEAD
         }.reject(&:empty?).join('&')
-      when String
-=======
-        }.join("&")
       when nil
         prefix
       else
->>>>>>> c34b5790
         raise ArgumentError, "value must be a Hash" if prefix.nil?
         "#{prefix}=#{escape(value)}"
       end
