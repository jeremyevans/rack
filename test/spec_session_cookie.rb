require 'minitest/autorun'
require 'rack/session/cookie'
require 'rack/lint'
require 'rack/mock'

describe Rack::Session::Cookie do
  incrementor = lambda do |env|
    env["rack.session"]["counter"] ||= 0
    env["rack.session"]["counter"] += 1
    hash = env["rack.session"].dup
    hash.delete("session_id")
    Rack::Response.new(hash.inspect).to_a
  end
  
  session_id = lambda do |env|
    Rack::Response.new(env["rack.session"].to_hash.inspect).to_a
  end

  session_option = lambda do |opt|
    lambda do |env|
      Rack::Response.new(env["rack.session.options"][opt].inspect).to_a
    end
  end

  nothing = lambda do |env|
    Rack::Response.new("Nothing").to_a
  end

  renewer = lambda do |env|
    env["rack.session.options"][:renew] = true
    Rack::Response.new("Nothing").to_a
  end

  only_session_id = lambda do |env|
    Rack::Response.new(env["rack.session"]["session_id"].to_s).to_a
  end

  bigcookie = lambda do |env|
    env["rack.session"]["cookie"] = "big" * 3000
    Rack::Response.new(env["rack.session"].inspect).to_a
  end

  destroy_session = lambda do |env|
    env["rack.session"].destroy
    Rack::Response.new("Nothing").to_a
  end

  def response_for(options={})
    request_options = options.fetch(:request, {})
    cookie = if options[:cookie].is_a?(Rack::Response)
      options[:cookie]["Set-Cookie"]
    else
      options[:cookie]
    end
    request_options["HTTP_COOKIE"] = cookie || ""

    app_with_cookie = Rack::Session::Cookie.new(*options[:app])
    app_with_cookie = Rack::Lint.new(app_with_cookie)
    Rack::MockRequest.new(app_with_cookie).get("/", request_options)
  end

  before do
    @warnings = warnings = []
    Rack::Session::Cookie.class_eval do
      define_method(:warn) { |m| warnings << m }
    end
  end

  after do
    Rack::Session::Cookie.class_eval { remove_method :warn }
  end

  describe 'Base64' do
    it 'uses base64 to encode' do
      coder = Rack::Session::Cookie::Base64.new
      str   = 'fuuuuu'
      coder.encode(str).must_equal [str].pack('m')
    end

    it 'uses base64 to decode' do
      coder = Rack::Session::Cookie::Base64.new
      str   = ['fuuuuu'].pack('m')
      coder.decode(str).must_equal str.unpack('m').first
    end

    describe 'Marshal' do
      it 'marshals and base64 encodes' do
        coder = Rack::Session::Cookie::Base64::Marshal.new
        str   = 'fuuuuu'
        coder.encode(str).must_equal [::Marshal.dump(str)].pack('m')
      end

      it 'marshals and base64 decodes' do
        coder = Rack::Session::Cookie::Base64::Marshal.new
        str   = [::Marshal.dump('fuuuuu')].pack('m')
        coder.decode(str).must_equal ::Marshal.load(str.unpack('m').first)
      end

      it 'rescues failures on decode' do
        coder = Rack::Session::Cookie::Base64::Marshal.new
        coder.decode('lulz').must_equal nil
      end
    end

    describe 'JSON' do
      it 'marshals and base64 encodes' do
        coder = Rack::Session::Cookie::Base64::JSON.new
        obj   = %w[fuuuuu]
<<<<<<< HEAD
        coder.encode(obj).must_equal [::Rack::Utils::OkJson.encode(obj)].pack('m')
=======
        coder.encode(obj).should.equal [::JSON.dump(obj)].pack('m')
>>>>>>> 694c7034
      end

      it 'marshals and base64 decodes' do
        coder = Rack::Session::Cookie::Base64::JSON.new
<<<<<<< HEAD
        str   = [::Rack::Utils::OkJson.encode(%w[fuuuuu])].pack('m')
        coder.decode(str).must_equal ::Rack::Utils::OkJson.decode(str.unpack('m').first)
=======
        str   = [::JSON.dump(%w[fuuuuu])].pack('m')
        coder.decode(str).should.equal ::JSON.parse(str.unpack('m').first)
>>>>>>> 694c7034
      end

      it 'rescues failures on decode' do
        coder = Rack::Session::Cookie::Base64::JSON.new
        coder.decode('lulz').must_equal nil
      end
    end

    describe 'ZipJSON' do
      it 'jsons, deflates, and base64 encodes' do
        coder = Rack::Session::Cookie::Base64::ZipJSON.new
        obj   = %w[fuuuuu]
<<<<<<< HEAD
        json = Rack::Utils::OkJson.encode(obj)
        coder.encode(obj).must_equal [Zlib::Deflate.deflate(json)].pack('m')
=======
        json = JSON.dump(obj)
        coder.encode(obj).should.equal [Zlib::Deflate.deflate(json)].pack('m')
>>>>>>> 694c7034
      end

      it 'base64 decodes, inflates, and decodes json' do
        coder = Rack::Session::Cookie::Base64::ZipJSON.new
        obj   = %w[fuuuuu]
        json  = JSON.dump(obj)
        b64   = [Zlib::Deflate.deflate(json)].pack('m')
        coder.decode(b64).must_equal obj
      end

      it 'rescues failures on decode' do
        coder = Rack::Session::Cookie::Base64::ZipJSON.new
        coder.decode('lulz').must_equal nil
      end
    end
  end

  it "warns if no secret is given" do
    Rack::Session::Cookie.new(incrementor)
    @warnings.first.must_match(/no secret/i)
    @warnings.clear
    Rack::Session::Cookie.new(incrementor, :secret => 'abc')
    @warnings.must_be :empty?
  end

  it 'uses a coder' do
    identity = Class.new {
      attr_reader :calls

      def initialize
        @calls = []
      end

      def encode(str); @calls << :encode; str; end
      def decode(str); @calls << :decode; str; end
    }.new
    response = response_for(:app => [incrementor, { :coder => identity }])

    response["Set-Cookie"].must_include "rack.session="
    response.body.must_equal '{"counter"=>1}'
    identity.calls.must_equal [:decode, :encode]
  end

  it "creates a new cookie" do
    response = response_for(:app => incrementor)
    response["Set-Cookie"].must_include "rack.session="
    response.body.must_equal '{"counter"=>1}'
  end

  it "loads from a cookie" do
    response = response_for(:app => incrementor)

    response = response_for(:app => incrementor, :cookie => response)
    response.body.must_equal '{"counter"=>2}'

    response = response_for(:app => incrementor, :cookie => response)
    response.body.must_equal '{"counter"=>3}'
  end

  it "renew session id" do
    response = response_for(:app => incrementor)
    cookie   = response['Set-Cookie']
    response = response_for(:app => only_session_id, :cookie => cookie)
    cookie   = response['Set-Cookie'] if response['Set-Cookie']

    response.body.wont_equal ""
    old_session_id = response.body

    response = response_for(:app => renewer, :cookie => cookie)
    cookie   = response['Set-Cookie'] if response['Set-Cookie']
    response = response_for(:app => only_session_id, :cookie => cookie)

    response.body.wont_equal ""
    response.body.wont_equal old_session_id
  end

  it "destroys session" do
    response = response_for(:app => incrementor)
    response = response_for(:app => only_session_id, :cookie => response)

    response.body.wont_equal ""
    old_session_id = response.body

    response = response_for(:app => destroy_session, :cookie => response)
    response = response_for(:app => only_session_id, :cookie => response)

    response.body.wont_equal ""
    response.body.wont_equal old_session_id
  end

  it "survives broken cookies" do
    response = response_for(
      :app => incrementor,
      :cookie => "rack.session=blarghfasel"
    )
    response.body.must_equal '{"counter"=>1}'

    response = response_for(
      :app => [incrementor, { :secret => "test" }],
      :cookie => "rack.session="
    )
    response.body.must_equal '{"counter"=>1}'
  end

  it "barks on too big cookies" do
    lambda{
      response_for(:app => bigcookie, :request => { :fatal => true })
    }.must_raise Rack::MockRequest::FatalWarning
  end

  it "loads from a cookie with integrity hash" do
    app = [incrementor, { :secret => "test" }]

    response = response_for(:app => app)
    response = response_for(:app => app, :cookie => response)
    response.body.must_equal '{"counter"=>2}'

    response = response_for(:app => app, :cookie => response)
    response.body.must_equal '{"counter"=>3}'

    app = [incrementor, { :secret => "other" }]

    response = response_for(:app => app, :cookie => response)
    response.body.must_equal '{"counter"=>1}'
  end

  it "loads from a cookie with accept-only integrity hash for graceful key rotation" do
    response = response_for(:app => [incrementor, { :secret => "test" }])

    app = [incrementor, { :secret => "test2", :old_secret => "test" }]
    response = response_for(:app => app, :cookie => response)
    response.body.must_equal '{"counter"=>2}'

    app = [incrementor, { :secret => "test3", :old_secret => "test2" }]
    response = response_for(:app => app, :cookie => response)
    response.body.must_equal '{"counter"=>3}'
  end

  it "ignores tampered with session cookies" do
    app = [incrementor, { :secret => "test" }]
    response = response_for(:app => app)
    response.body.must_equal '{"counter"=>1}'

    response = response_for(:app => app, :cookie => response)
    response.body.must_equal '{"counter"=>2}'

    _, digest = response["Set-Cookie"].split("--")
    tampered_with_cookie = "hackerman-was-here" + "--" + digest

    response = response_for(:app => app, :cookie => tampered_with_cookie)
    response.body.must_equal '{"counter"=>1}'
  end

  it "supports either of secret or old_secret" do
    app = [incrementor, { :secret => "test" }]
    response = response_for(:app => app)
    response.body.must_equal '{"counter"=>1}'

    response = response_for(:app => app, :cookie => response)
    response.body.must_equal '{"counter"=>2}'

    app = [incrementor, { :old_secret => "test" }]
    response = response_for(:app => app)
    response.body.must_equal '{"counter"=>1}'

    response = response_for(:app => app, :cookie => response)
    response.body.must_equal '{"counter"=>2}'
  end

  it "can handle Rack::Lint middleware" do
    response = response_for(:app => incrementor)

    lint = Rack::Lint.new(session_id)
    response = response_for(:app => lint, :cookie => response)
    response.body.wont_be :nil?
  end

  it "can handle middleware that inspects the env" do
    class TestEnvInspector
      def initialize(app)
        @app = app
      end
      def call(env)
        env.inspect
        @app.call(env)
      end
    end

    response = response_for(:app => incrementor)

    inspector = TestEnvInspector.new(session_id)
    response = response_for(:app => inspector, :cookie => response)
    response.body.wont_be :nil?
  end

  it "returns the session id in the session hash" do
    response = response_for(:app => incrementor)
    response.body.must_equal '{"counter"=>1}'

    response = response_for(:app => session_id, :cookie => response)
    response.body.must_match(/"session_id"=>/)
    response.body.must_match(/"counter"=>1/)
  end

  it "does not return a cookie if set to secure but not using ssl" do
    app = [incrementor, { :secure => true }]

    response = response_for(:app => app)
    response["Set-Cookie"].must_be_nil

    response = response_for(:app => app, :request => { "HTTPS" => "on" })
    response["Set-Cookie"].wont_be :nil?
    response["Set-Cookie"].must_match(/secure/)
  end

  it "does not return a cookie if cookie was not read/written" do
    response = response_for(:app => nothing)
    response["Set-Cookie"].must_be_nil
  end

  it "does not return a cookie if cookie was not written (only read)" do
    response = response_for(:app => session_id)
    response["Set-Cookie"].must_be_nil
  end

  it "returns even if not read/written if :expire_after is set" do
    app = [nothing, { :expire_after => 3600 }]
    request = { "rack.session" => { "not" => "empty" }}
    response = response_for(:app => app, :request => request)
    response["Set-Cookie"].wont_be :nil?
  end

  it "returns no cookie if no data was written and no session was created previously, even if :expire_after is set" do
    app = [nothing, { :expire_after => 3600 }]
    response = response_for(:app => app)
    response["Set-Cookie"].must_be_nil
  end

  it "exposes :secret in env['rack.session.option']" do
    response = response_for(:app => [session_option[:secret], { :secret => "foo" }])
    response.body.must_equal '"foo"'
  end

  it "exposes :coder in env['rack.session.option']" do
    response = response_for(:app => session_option[:coder])
    response.body.must_match(/Base64::Marshal/)
  end

  it "allows passing in a hash with session data from middleware in front" do
    request = { 'rack.session' => { :foo => 'bar' }}
    response = response_for(:app => session_id, :request => request)
    response.body.must_match(/foo/)
  end

  it "allows modifying session data with session data from middleware in front" do
    request = { 'rack.session' => { :foo => 'bar' }}
    response = response_for(:app => incrementor, :request => request)
    response.body.must_match(/counter/)
    response.body.must_match(/foo/)
  end

  it "allows more than one '--' in the cookie when calculating digests" do
    @counter = 0
    app = lambda do |env|
      env["rack.session"]["message"] ||= ""
      env["rack.session"]["message"] << "#{(@counter += 1).to_s}--"
      hash = env["rack.session"].dup
      hash.delete("session_id")
      Rack::Response.new(hash["message"]).to_a
    end
    # another example of an unsafe coder is Base64.urlsafe_encode64
    unsafe_coder = Class.new {
      def encode(hash); hash.inspect end
      def decode(str); eval(str) if str; end
    }.new
    _app = [ app, { :secret => "test", :coder => unsafe_coder } ]
    response = response_for(:app => _app)
    response.body.must_equal "1--"
    response = response_for(:app => _app, :cookie => response)
    response.body.must_equal "1--2--"
  end
end<|MERGE_RESOLUTION|>--- conflicted
+++ resolved
@@ -106,22 +106,13 @@
       it 'marshals and base64 encodes' do
         coder = Rack::Session::Cookie::Base64::JSON.new
         obj   = %w[fuuuuu]
-<<<<<<< HEAD
-        coder.encode(obj).must_equal [::Rack::Utils::OkJson.encode(obj)].pack('m')
-=======
-        coder.encode(obj).should.equal [::JSON.dump(obj)].pack('m')
->>>>>>> 694c7034
+        coder.encode(obj).must_equal [::JSON.dump(obj)].pack('m')
       end
 
       it 'marshals and base64 decodes' do
         coder = Rack::Session::Cookie::Base64::JSON.new
-<<<<<<< HEAD
-        str   = [::Rack::Utils::OkJson.encode(%w[fuuuuu])].pack('m')
-        coder.decode(str).must_equal ::Rack::Utils::OkJson.decode(str.unpack('m').first)
-=======
         str   = [::JSON.dump(%w[fuuuuu])].pack('m')
-        coder.decode(str).should.equal ::JSON.parse(str.unpack('m').first)
->>>>>>> 694c7034
+        coder.decode(str).must_equal ::JSON.parse(str.unpack('m').first)
       end
 
       it 'rescues failures on decode' do
@@ -134,13 +125,8 @@
       it 'jsons, deflates, and base64 encodes' do
         coder = Rack::Session::Cookie::Base64::ZipJSON.new
         obj   = %w[fuuuuu]
-<<<<<<< HEAD
-        json = Rack::Utils::OkJson.encode(obj)
+        json = JSON.dump(obj)
         coder.encode(obj).must_equal [Zlib::Deflate.deflate(json)].pack('m')
-=======
-        json = JSON.dump(obj)
-        coder.encode(obj).should.equal [Zlib::Deflate.deflate(json)].pack('m')
->>>>>>> 694c7034
       end
 
       it 'base64 decodes, inflates, and decodes json' do
